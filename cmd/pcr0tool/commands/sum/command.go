--- conflicted
+++ resolved
@@ -6,7 +6,6 @@
 	"encoding/json"
 	"flag"
 	"fmt"
-	"github.com/9elements/converged-security-suite/v2/pkg/tpmdetection"
 	"hash"
 	"log"
 	"os"
@@ -15,6 +14,7 @@
 	"github.com/9elements/converged-security-suite/v2/cmd/pcr0tool/commands"
 	"github.com/9elements/converged-security-suite/v2/cmd/pcr0tool/commands/dumpregisters/helpers"
 	"github.com/9elements/converged-security-suite/v2/pkg/pcr"
+	"github.com/9elements/converged-security-suite/v2/pkg/tpmdetection"
 	"github.com/9elements/converged-security-suite/v2/pkg/uefi"
 	"github.com/google/go-tpm/tpm2"
 )
@@ -35,12 +35,8 @@
 	isQuiet   *bool
 	flow      *string
 	hashFunc  *string
-<<<<<<< HEAD
 	registers helpers.FlagRegisters
-=======
-	registers *string
 	tpmDevice *string
->>>>>>> c28e595f
 }
 
 // Usage prints the syntax of arguments for this command
@@ -59,12 +55,8 @@
 	cmd.isQuiet = flag.Bool("quiet", false, `display only the result`)
 	cmd.flow = flag.String("flow", pcr.FlowAuto.String(), "values: "+commands.FlowCommandLineValues())
 	cmd.hashFunc = flag.String("hash-func", "sha1", `which hash function use to hash measurements and to extend the PCR0; values: "sha1", "sha256"`)
-<<<<<<< HEAD
 	flag.Var(&cmd.registers, "registers", "[optional] file that contains registers as a json array (use value '/dev' to use registers of the local machine)")
-=======
-	cmd.registers = flag.String("registers", "", "[optional] file that contains registers as a json array")
 	cmd.tpmDevice = flag.String("tpm-device", "", "[optional] tpm device used for measurements, values: "+commands.TPMTypeCommandLineValues())
->>>>>>> c28e595f
 }
 
 // Execute is the main function here. It is responsible to
