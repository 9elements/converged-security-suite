package pcrbruteforcer

import (
	"bytes"
	"context"
	"fmt"
	"testing"

	"github.com/9elements/converged-security-suite/v2/pkg/bootflow/bootengine"
	"github.com/9elements/converged-security-suite/v2/pkg/bootflow/subsystems/trustchains/intelpch"
	"github.com/9elements/converged-security-suite/v2/pkg/bootflow/subsystems/trustchains/tpm"
	"github.com/9elements/converged-security-suite/v2/pkg/bootflow/systemartifacts/biosimage"
	"github.com/9elements/converged-security-suite/v2/pkg/bootflow/systemartifacts/txtpublic"
	"github.com/9elements/converged-security-suite/v2/pkg/bootflow/types"
	"github.com/9elements/converged-security-suite/v2/pkg/registers"
	"github.com/9elements/converged-security-suite/v2/testdata/firmware"
	"github.com/facebookincubator/go-belt/beltctx"
	"github.com/facebookincubator/go-belt/pkg/field"
	"github.com/facebookincubator/go-belt/tool/logger"
	"github.com/facebookincubator/go-belt/tool/logger/implementation/logrus"

	"github.com/google/go-tpm/tpm2"
	"github.com/stretchr/testify/require"
)

type fataler interface {
	Fatal(args ...interface{})
}

func TestReproduceExpectedPCR0(t *testing.T) {
	ctx := logger.CtxWithLogger(context.Background(), logrus.Default().WithLevel(logger.LevelTrace))
	enabledSlowTracing = true

	const correctACMRegValue = 0x0000000200108681

	// $ go install github.com/xaionaro-go/replaypcr0@latest && replaypcr0 -locality 3 /tmp/list
	// using locality 3
	// <- 527C9A38B2F45FBF89C382547E0A0812722A47D3: A4CAA688536EFDE1192C892758CA4FD75AC163A4
	// <- C42FEDAD268200CB1D15F97841C344E79DAE3320: 3F1BFF5FE9E36CF8450E6F231DB8D2BDB617C476
	// <- 4C9836F73CC42ADBECE7D565B783E618B4A75C22: DBD3F773F3685E9C5462FD9C53833593E4B98079
	// <- 9069CA78E7450A285173431B3E52C5C25299E473: 63426C1F8C0DB32CC3EA9BB4391CD6D0C6B87198
	// result digest is: 63426C1F8C0DB32CC3EA9BB4391CD6D0C6B87198
	pcr0Correct := unhex(t, "63426C1F8C0DB32CC3EA9BB4391CD6D0C6B87198")

	// Take PCR0 with partially enabled measurements, only:
	// * PCR0_DATA
	// * DXE
	// Thus without:
	// * PCD Firmware Vendor Version
	// * Separator
	//
	// $ replaypcr0 -locality 3 /tmp/list
	// using locality 3
	// <- 527C9A38B2F45FBF89C382547E0A0812722A47D3: A4CAA688536EFDE1192C892758CA4FD75AC163A4
	// <- 4C9836F73CC42ADBECE7D565B783E618B4A75C22: 4CB03F39E94B0AB4AD99F9A54E3FD0DEFB0BB2D4
	// result digest is: 4CB03F39E94B0AB4AD99F9A54E3FD0DEFB0BB2D4
	pcr0Incomplete := unhex(t, "4CB03F39E94B0AB4AD99F9A54E3FD0DEFB0BB2D4")

	// just an invalid (practically impossible) value:
	pcr0Invalid := unhex(t, "AAAAAAAAAAAAAAAAAAAAAAAAAAAAAAAAAAAAAAAA")

	// Swapped PCR0_DATA with Separator and DXE with PCD Firmware Vendor Version
	//
	// $ replaypcr0 -locality 3 /tmp/list
	// using locality 3
	// <- 9069CA78E7450A285173431B3E52C5C25299E473: 3CBCD420D8A58DE607677E036109F6EB2C72EF7F
	// <- 4C9836F73CC42ADBECE7D565B783E618B4A75C22: ECABB304F3041B86DE02D27CCD12F6DB17F0FECE
	// <- C42FEDAD268200CB1D15F97841C344E79DAE3320: 1C677A2314BB4723BD5B74F6D92911BCFEA2FB7A
	// <- 527C9A38B2F45FBF89C382547E0A0812722A47D3: 8B6F10F7D4425BACB22ADF41176AFA546036FC72
	// result digest is: 8B6F10F7D4425BACB22ADF41176AFA546036FC72
	pcr0ReorderedContributions := unhex(t, "8B6F10F7D4425BACB22ADF41176AFA546036FC72")

	testACM := func(t *testing.T, pcr0 []byte, acmReg uint64) {
		ctx := beltctx.WithFields(ctx, field.Map[any]{
			"test_name":     t.Name(),
			"expected_pcr0": fmt.Sprintf("%X", pcr0),
			"acm_reg":       fmt.Sprintf("%X", acmReg),
		})
		tpmInstance := tpm.NewTPM()
		biosFW := biosimage.New(firmware.FakeIntelFirmware)
		state := types.NewState()
		state.IncludeSubSystem(tpmInstance)
		state.IncludeSubSystem(intelpch.NewPCH())
		state.IncludeSystemArtifact(biosFW)
		state.IncludeSystemArtifact(&txtpublic.TXTPublic{
			Registers: registers.Registers{registers.ParseACMPolicyStatusRegister(acmReg)},
		})
		state.SetFlow(testFlow)
		process := bootengine.NewBootProcess(state)
		process.Finish(ctx)
		require.NoError(t, process.Log.Error())

		logger.FromCtx(ctx).Debugf("%s", tpmInstance.CommandLog)

		settings := DefaultSettingsReproducePCR0()
		settings.EnableACMPolicyCombinatorialStrategy = true
		if bytes.Equal(pcr0, pcr0ReorderedContributions) {
			settings.MaxReorders = 2
		}

		result, err := ReproduceExpectedPCR0(
			ctx,
			tpmInstance.CommandLog,
			tpm2.AlgSHA1,
			pcr0,
			settings,
		)
		require.Nil(t, err)

		if bytes.Equal(pcr0, pcr0Invalid) {
			require.Nil(t, result)
<<<<<<< HEAD
		} else {
			require.NotNil(t, result)
			if acmReg != correctACMRegValue {
				require.NotNil(t, result.CorrectACMPolicyStatus)
				require.Equal(t, uint64(correctACMRegValue), result.CorrectACMPolicyStatus.Raw())
			}
=======
			return
>>>>>>> 1e8f2fd8
		}

		require.NotNil(t, result)
		if acmReg == correctACMRegValue {
			return
		}

		require.NotNil(t, result.CorrectACMPolicyStatus)
		require.Equal(t, uint64(correctACMRegValue), result.CorrectACMPolicyStatus.Raw())
	}

	t.Run("test_uncorrupted", func(t *testing.T) { testACM(t, pcr0Correct, correctACMRegValue) })
	t.Run("test_corrupted_linear_easy", func(t *testing.T) { testACM(t, pcr0Correct, correctACMRegValue+0x1) })
	t.Run("test_corrupted_linear", func(t *testing.T) { testACM(t, pcr0Correct, correctACMRegValue+0x1c) })
	t.Run("test_corrupted_combinatorial", func(t *testing.T) { testACM(t, pcr0Correct, correctACMRegValue^0x10000000) })
	t.Run("test_incompletePCR0_corruptedACM", func(t *testing.T) { testACM(t, pcr0Incomplete, correctACMRegValue+1) })
	t.Run("test_invalid_PCR0", func(t *testing.T) { testACM(t, pcr0Invalid, correctACMRegValue) })
	t.Run("test_reordered_contributions_PCR0", func(t *testing.T) { testACM(t, pcr0ReorderedContributions, correctACMRegValue) })
	t.Run("test_reordered_contributions_PCR0_corruptedACM", func(t *testing.T) { testACM(t, pcr0ReorderedContributions, correctACMRegValue+1) })
}

func BenchmarkReproduceExpectedPCR0(b *testing.B) {
	ctx := context.Background()

	tpmInstance := tpm.NewTPM()
	biosFW := biosimage.New(firmware.FakeIntelFirmware)
	state := types.NewState()
	state.IncludeSubSystem(tpmInstance)
	state.IncludeSubSystem(intelpch.NewPCH())
	state.IncludeSystemArtifact(biosFW)
	state.SetFlow(testFlow)
	process := bootengine.NewBootProcess(state)
	process.Finish(ctx)

	//const correctACMRegValue = 0x0000000200108681

	pcr0Correct := unhex(b, "F4D6D480F066F64A78598D82D1DEC77BBD53DEC1")
	pcr0Incomplete := unhex(b, "4CB03F39E94B0AB4AD99F9A54E3FD0DEFB0BB2D4")
	pcr0Invalid := unhex(b, "AAAAAAAAAAAAAAAAAAAAAAAAAAAAAAAAAAAAAAAA")
	settings := DefaultSettingsReproducePCR0()
	settings.EnableACMPolicyCombinatorialStrategy = true

	acmCorruptions := []uint64{
		0x100000000, 0x100100000, 0x1c, 0,
	}

	for _, acmCorruption := range acmCorruptions {
		b.Run(fmt.Sprintf("acmCorruption_%X", acmCorruption), func(b *testing.B) {
			b.Run("correctPCR0", func(b *testing.B) {
				b.ReportAllocs()
				b.ResetTimer()
				for i := 0; i < b.N; i++ {
					_, err := ReproduceExpectedPCR0(
						ctx,
						tpmInstance.CommandLog,
						tpm2.AlgSHA1,
						pcr0Correct,
						settings,
					)
					if err != nil {
						b.Fatal(err)
					}
				}
			})

			b.Run("incompletePCR0", func(b *testing.B) {
				b.ReportAllocs()
				b.ResetTimer()
				for i := 0; i < b.N; i++ {
					_, err := ReproduceExpectedPCR0(
						ctx,
						tpmInstance.CommandLog,
						tpm2.AlgSHA1,
						pcr0Incomplete,
						settings,
					)
					if err != nil {
						b.Fatal(err)
					}
				}
			})

			b.Run("invalidPCR0", func(b *testing.B) {
				b.ReportAllocs()
				b.ResetTimer()
				for i := 0; i < b.N; i++ {
					_, err := ReproduceExpectedPCR0(
						ctx,
						tpmInstance.CommandLog,
						tpm2.AlgSHA1,
						pcr0Invalid,
						settings,
					)
					if err != nil {
						b.Fatal(err)
					}
				}
			})
		})
	}
}<|MERGE_RESOLUTION|>--- conflicted
+++ resolved
@@ -109,16 +109,7 @@
 
 		if bytes.Equal(pcr0, pcr0Invalid) {
 			require.Nil(t, result)
-<<<<<<< HEAD
-		} else {
-			require.NotNil(t, result)
-			if acmReg != correctACMRegValue {
-				require.NotNil(t, result.CorrectACMPolicyStatus)
-				require.Equal(t, uint64(correctACMRegValue), result.CorrectACMPolicyStatus.Raw())
-			}
-=======
 			return
->>>>>>> 1e8f2fd8
 		}
 
 		require.NotNil(t, result)
