--- conflicted
+++ resolved
@@ -75,8 +75,6 @@
 		function:     TestBIOSDATAREGIONValid,
 		dependencies: []*Test{&testbiosdataregionpresent},
 		Status:       TestImplemented,
-<<<<<<< HEAD
-=======
 	}
 	testbiosdatanumlogprocsvalid = Test{
 		Name:         "BIOS DATA NumLogProcs valid",
@@ -84,7 +82,6 @@
 		function:     TestBIOSDATANumLogProcsValid,
 		dependencies: []*Test{&testbiosdataregionpresent},
 		Status:       TestImplemented,
->>>>>>> d25ff7c5
 	}
 	testhasmtrr = Test{
 		Name:     "CPU supports memory type range registers",
@@ -150,10 +147,7 @@
 		&testnosiniterrors,
 		&testbiosdataregionpresent,
 		&testbiosdataregionvalid,
-<<<<<<< HEAD
-=======
 		&testbiosdatanumlogprocsvalid,
->>>>>>> d25ff7c5
 		&testhasmtrr,
 		&testhassmrr,
 		&testvalidsmrr,
@@ -436,8 +430,6 @@
 	return true, nil
 }
 
-<<<<<<< HEAD
-=======
 func TestBIOSDATANumLogProcsValid() (bool, error) {
 	if biosdata.NumLogProcs != api.CPULogCount() {
 		return false, fmt.Errorf("Logical CPU count in BIOSData and CPUID doesn't match")
@@ -445,7 +437,6 @@
 	return true, nil
 }
 
->>>>>>> d25ff7c5
 func TestHasMTRR() (bool, error) {
 	return api.HasMTRR(), nil
 }
