--- conflicted
+++ resolved
@@ -420,13 +420,9 @@
 	return false, fmt.Errorf("no BIOS ACM in FIT"), nil
 }
 
-<<<<<<< HEAD
 func TestBIOSACMMatchesChipset() (bool, error, error) {
-	acm, chp, _, _, err := biosACM(fit)
-=======
-func TestBIOSACMMatchesChipset() (bool, error) {
 	_, chp, _, _, err := biosACM(fit)
->>>>>>> b5b61b22
+
 	if err != nil {
 		return false, nil, err
 	}
@@ -444,15 +440,9 @@
 		b := ch.DeviceID == txt.Did
 
 		if a && b {
-<<<<<<< HEAD
-			if acm.Header.Flags&1 != 0 {
-				if ch.RevisionID&txt.Rid == txt.Rid {
-					return true, nil, nil
-=======
 			if ch.Flags&1 != 0 {
 				if ch.RevisionID&txt.Rid > 0 {
-					return true, nil
->>>>>>> b5b61b22
+					return true, nil, nil
 				}
 			} else {
 				if ch.RevisionID == txt.Rid {
