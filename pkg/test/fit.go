--- conflicted
+++ resolved
@@ -13,11 +13,9 @@
 const FourGiB int64 = 0x100000000
 const ResetVector = 0xFFFFFFF0
 const FITVector = 0xFFFFFFC0
-<<<<<<< HEAD
 const ACMheaderLegSize = uint32(4 * 161)
-=======
 const ValidFitRange = 0xFF000000
->>>>>>> f2aa1240
+
 
 var (
 	fitImage []byte
@@ -407,14 +405,11 @@
 		return false, err
 	}
 
-<<<<<<< HEAD
-	return acm.Header.HeaderLen%64 == 0, nil
-=======
 	if acm.HeaderLen%64 != 0 {
 		return false, fmt.Errorf("BIOSACM Size is not correct ")
 	}
 	return true, nil
->>>>>>> f2aa1240
+
 }
 
 func TestBIOSACMAlignmentCorrect() (bool, error) {
