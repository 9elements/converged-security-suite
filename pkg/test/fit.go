package test

import (
	"bytes"
	"encoding/binary"
	"fmt"

	"github.com/9elements/txt-suite/pkg/api"
)

// 16MiB
const FITSize int64 = 16 * 1024 * 1024
const FourGiB int64 = 0x100000000
const ResetVector = 0xFFFFFFF0
const FITVector = 0xFFFFFFC0
const ValidFitRange = 0xFF000000

var (
	fitImage []byte
	// set by FITVectorIsSet
	fitPointer uint32
	// set by testhasfit
	fit []api.FitEntry

	testfitvectorisset = Test{
		Name:     "Valid FIT vector",
		Required: true,
		function: FITVectorIsSet,
		Status:   TestImplemented,
	}
	testhasfit = Test{
		Name:         "Valid FIT",
		Required:     true,
		function:     TestHasFIT,
		dependencies: []*Test{&testfitvectorisset},
		Status:       TestImplemented,
	}
	testhasbiosacm = Test{
		Name:         "BIOS ACM entry in FIT",
		Required:     true,
		function:     TestHasBIOSACM,
		dependencies: []*Test{&testhasfit},
		Status:       TestImplemented,
	}
	testhasibb = Test{
		Name:         "IBB entry in FIT",
		Required:     true,
		function:     TestHasIBB,
		dependencies: []*Test{&testhasfit},
		Status:       TestImplemented,
	}
	// Not mandatory, LCP_POLICY_DATA file may be supplied by GRUB to TBOOT
	testhaslcpTest = Test{
		Name:         "LCP Policy entry in FIT",
		Required:     false,
		function:     TestHasBIOSPolicy,
		dependencies: []*Test{&testhasfit},
		Status:       TestImplemented,
	}
	testibbcoversresetvector = Test{
		Name:         "IBB covers reset vector",
		Required:     true,
		function:     TestIBBCoversResetVector,
		dependencies: []*Test{&testhasfit, &testhasibb},
		Status:       TestImplemented,
	}
	testibbcoversfitvector = Test{
		Name:         "IBB covers FIT vector",
		Required:     true,
		function:     TestIBBCoversFITVector,
		dependencies: []*Test{&testhasfit, &testhasibb},
		Status:       TestImplemented,
	}
	testibbcoversfit = Test{
		Name:         "IBB covers FIT",
		Required:     true,
		function:     TestIBBCoversFIT,
		dependencies: []*Test{&testhasfit, &testhasibb},
		Status:       TestImplemented,
	}
	testnoibboverlap = Test{
		Name:         "IBB does not overlap",
		Required:     true,
		function:     TestNoIBBOverlap,
		dependencies: []*Test{&testhasfit, &testhasibb},
		Status:       TestImplemented,
	}
	testnobiosacmoverlap = Test{
		Name:         "BIOS ACM does not overlap",
		Required:     true,
		function:     TestNoBIOSACMOverlap,
		dependencies: []*Test{&testhasfit, &testhasbiosacm},
		Status:       TestImplemented,
	}
	testnobiosacmisbelow4g = Test{
		Name:         "IBB and BIOS ACM below 4GiB",
		Required:     true,
		function:     TestBIOSACMIsBelow4G,
		dependencies: []*Test{&testhasfit, &testhasbiosacm},
		Status:       TestImplemented,
	}
	testpolicyallowstxt = Test{
		Name:         "TXT not disabled by LCP Policy",
		Required:     true,
		function:     TestPolicyAllowsTXT,
		dependencies: []*Test{&testhasfit},
		Status:       TestImplemented,
	}
	testbiosacmvalid = Test{
		Name:         "BIOSACM header valid",
		Required:     true,
		function:     TestBIOSACMValid,
		dependencies: []*Test{&testhasfit, &testhasbiosacm},
		Status:       TestImplemented,
	}
	testbiosacmsizecorrect = Test{
		Name:         "BIOSACM size check",
		Required:     true,
		function:     TestBIOSACMSizeCorrect,
		dependencies: []*Test{&testhasfit, &testhasbiosacm},
		Status:       TestImplemented,
	}
	testbiosacmaligmentcorrect = Test{
		Name:         "BIOSACM alignment check",
		Required:     true,
		function:     TestBIOSACMAlignmentCorrect,
		dependencies: []*Test{&testhasfit, &testhasbiosacm},
		Status:       TestImplemented,
	}
	testbiosacmmatcheschipset = Test{
		Name:         "BIOSACM matches chipset",
		Required:     true,
		function:     TestBIOSACMMatchesChipset,
		dependencies: []*Test{&testhasfit, &testhasbiosacm},
		Status:       TestImplemented,
	}
	testbiosacmmatchescpu = Test{
		Name:         "BIOSACM matches processor",
		Required:     true,
		function:     TestBIOSACMMatchesCPU,
		dependencies: []*Test{&testhasfit, &testhasbiosacm},
		Status:       TestImplemented,
	}
	TestsFIT = [...]*Test{
		&testfitvectorisset,
		&testhasfit,
		&testhasbiosacm,
		&testhasibb,
		&testhaslcpTest,
		&testibbcoversresetvector,
		&testibbcoversfitvector,
		&testibbcoversfit,
		&testnoibboverlap,
		&testnobiosacmoverlap,
		&testnobiosacmisbelow4g,
		&testpolicyallowstxt,
		&testbiosacmvalid,
		&testbiosacmsizecorrect,
		&testbiosacmaligmentcorrect,
		&testbiosacmmatcheschipset,
		&testbiosacmmatchescpu,
	}
)

/*
func LoadFITFromFile(path string) error {
	fd, err := os.Open(path)
	if err != nil {
		return err
	}

	defer fd.Close()

	fitImage = make([]byte, FITSize)
	_, err = fd.ReadAt(fitImage, FourGiB-FITSize)
	if err != nil {
		return err
	}

	return nil
} */

func FITVectorIsSet() (bool, error, error) {
	fitvec := make([]byte, 4)
	err := api.ReadPhysBuf(FITVector, fitvec)

	if err != nil {
		return false, nil, err
	}

	buf := bytes.NewReader(fitvec)
	err = binary.Read(buf, binary.LittleEndian, &fitPointer)
	if err != nil {
		return false, nil, err
	}

	if fitPointer < ValidFitRange {
		return false, fmt.Errorf("FitPointer must be in ValidFitRange - See Intel Firmware Interface Table BIOS Specification Document Number: 338505-001, P. 6"), nil
	}
	if fitPointer >= ResetVector {
		return false, fmt.Errorf("FitPointer must be smaller than ResetVector - See Intel Firmware Interface Table BIOS Specification Document Number: 338505-001, P. 6"), nil
	}

	return true, nil, nil
}

func TestHasFIT() (bool, error, error) {
	fithdr := make([]byte, 16)
	err := api.ReadPhysBuf(int64(fitPointer), fithdr)
	if err != nil {
		return false, nil, err
	}

	hdr, err := api.GetFitHeader(fithdr)
	if err != nil {
		return false, nil, err
	}

	if int64(fitPointer)+int64(hdr.Size()) > FourGiB {
		return false, fmt.Errorf("FIT isn't part of 32bit address-space - See Intel Firmware Interface Table BIOS Specification Document Number: 338505-001, P. 6"), nil
	}

	fitblob := make([]byte, hdr.Size())
	err = api.ReadPhysBuf(int64(fitPointer), fitblob)

	fit, err = api.ExtractFit(fitblob)
	if err != nil {
		return false, nil, err
	}

	if fit == nil {
		return false, fmt.Errorf("FIT-Error: Referenz is nil"), nil
	}
	return true, nil, nil
}

func TestHasBIOSACM() (bool, error, error) {
	count := 0
	for _, ent := range fit {
		if ent.Type() == api.StartUpACMod {
			count += 1
		}
	}
	if count == 0 {
		return false, fmt.Errorf("Fit has no Startup AC Module Entry, but at least one is required - See Intel Firmware Interface Table BIOS Specification Document Number: 338505-001, P. 9"), nil
	}
	return true, nil, nil
}

func TestHasIBB() (bool, error, error) {
	for _, ent := range fit {
		if ent.Type() == api.BIOSStartUpMod {
			return true, nil, nil
		}
	}

	return false, fmt.Errorf("Fit has no BIOS Startup Module Entry, but at least one is required - See Intel Firmware Interface Table BIOS Specification Document Number: 338505-001, P. 10"), nil
}

func TestHasBIOSPolicy() (bool, error, error) {
	count := 0
	for _, ent := range fit {
		if ent.Type() == api.BIOSPolicyRec {
			count += 1
		}
	}
	if count == 0 {
		return false, fmt.Errorf("Fit has no BIOS Policy Data Record Entry - See Intel Firmware Interface Table BIOS Specification Document Number: 338505-001, P. 11"), nil
	}

	if count > 1 {
		return false, fmt.Errorf("Fit has more than 1 BIOS Policy Data Record Entry, only one is allowed - See Intel Firmware Interface Table BIOS Specification Document Number: 338505-001, P. 11"), nil
	}
	return true, nil, nil
}

func TestIBBCoversResetVector() (bool, error, error) {
	for _, ent := range fit {
		if ent.Type() == api.BIOSStartUpMod {
			coversRv := ent.Address <= ResetVector && ent.Address+uint64(ent.Size()) >= ResetVector+4

			if coversRv {
				return true, nil, nil
			}
		}
	}

	return false, fmt.Errorf("BIOS Startup Module Entry must cover Reset Vector"), nil
}

func TestIBBCoversFITVector() (bool, error, error) {
	for _, ent := range fit {
		if ent.Type() == api.BIOSStartUpMod {
			coversRv := ent.Address <= FITVector && ent.Address+uint64(ent.Size()) >= FITVector+4

			if coversRv {
				return true, nil, nil
			}
		}
	}

	return false, fmt.Errorf("BIOS Startup Module Entry must cover Firmware Interface Table Vector"), nil
}

func TestIBBCoversFIT() (bool, error, error) {
	for _, ent := range fit {
		if ent.Type() == api.BIOSStartUpMod {
			coversRv := ent.Address <= uint64(fitPointer) && ent.Address+uint64(ent.Size()) >= uint64(fitPointer+uint32(len(fit)*16))

			if coversRv {
				return true, nil, nil
			}
		}
	}

	return false, fmt.Errorf("BIOS Startup Module Entry must cover Firmware Interface Table"), nil
}

func TestNoIBBOverlap() (bool, error, error) {
	for i, ent1 := range fit {
		if ent1.Type() == api.BIOSStartUpMod {
			for j, ent2 := range fit {
				if i < j && ent2.Type() == api.BIOSStartUpMod {
					a := ent1.Address > ent2.Address+uint64(ent2.Size())
					b := ent2.Address > ent1.Address+uint64(ent1.Size())

					if !a && !b {
						return false, fmt.Errorf("BIOS Startup Module Entries overlap "), nil
					}
				}
			}
		}
	}

	return true, nil, nil
}

func TestNoBIOSACMOverlap() (bool, error, error) {
	for i, ent1 := range fit {
		if ent1.Type() == api.BIOSStartUpMod {
			for j, ent2 := range fit {
				if i < j && ent2.Type() == api.StartUpACMod {
					a := ent1.Address > ent2.Address+uint64(ent2.Size())
					b := ent2.Address > ent1.Address+uint64(ent1.Size())

					if !a && !b {
						return false, fmt.Errorf("Startup AC Module Entries overlap"), nil
					}
				}
			}
		}
	}

	return true, nil, nil
}

func TestBIOSACMIsBelow4G() (bool, error, error) {
	for _, ent := range fit {
		if ent.Type() == api.StartUpACMod {
			if ent.Address+uint64(ent.Size()) > uint64(FourGiB) {
				return false, fmt.Errorf("Startup AC Module Entry is above 4Gib"), nil
			}
		}
	}

	return true, nil, nil
}

func TestPolicyAllowsTXT() (bool, error, error) {
	for _, ent := range fit {
		if ent.Type() == api.TXTPolicyRec {
			switch ent.Version {
			case 0:
				return false, fmt.Errorf("Indexed IO type pointer are not supported - See Intel Firmware Interface Table BIOS Specification Document Number: 338505-001, P. 11"), nil
			case 1:
				var b api.Uint8

				err := api.ReadPhys(int64(ent.Address), &b)
				if err != nil {
					return false, nil, err
				}

				return b&1 != 0, nil, nil
			default:
				return false, fmt.Errorf("Unknown TXT policy record version %d - See Intel Firmware Interface Table BIOS Specification Document Number: 338505-001, P. 11", ent.Version), nil
			}
		}
	}

	// No record means TXT is enabled
	return true, nil, nil
}

func TestBIOSACMValid() (bool, error, error) {
	acm, _, _, _, err := biosACM(fit)

	return acm != nil, nil, err
}

func TestBIOSACMSizeCorrect() (bool, error, error) {
	acm, _, _, _, err := biosACM(fit)
	if err != nil {
		return false, nil, err
	}

<<<<<<< HEAD
	if acm.HeaderLen%64 != 0 {
		return false, fmt.Errorf("BIOSACM Size is not correct "), nil
	}
	return true, nil, nil
=======
	if (acm.Header.HeaderLen*4)%4 != 0 {

		return false, fmt.Errorf("BIOSACM Size is not correct ")
	}
	return true, nil

>>>>>>> 99fef4e4
}

func TestBIOSACMAlignmentCorrect() (bool, error, error) {
	for _, ent := range fit {
		if ent.Type() == api.StartUpACMod {
			return ent.Address%(128*1024) == 0, nil, nil
		}
	}

	return false, fmt.Errorf("no BIOS ACM in FIT"), nil
}

func TestBIOSACMMatchesChipset() (bool, error, error) {
	acm, chp, _, _, err := biosACM(fit)
	if err != nil {
		return false, nil, err
	}
	buf, err := api.FetchTXTRegs()
	if err != nil {
		return false, nil, err
	}
	txt, err := api.ParseTXTRegs(buf)
	if err != nil {
		return false, nil, err
	}

	for _, ch := range chp.IDList {
		a := ch.VendorID == txt.Vid
		b := ch.DeviceID == txt.Did

		if a && b {
			if acm.Header.Flags&1 != 0 {
				if ch.RevisionID&txt.Rid == txt.Rid {
					return true, nil, nil
				}
			} else {
				if ch.RevisionID == txt.Rid {
					return true, nil, nil
				}
			}
		}
	}

	return false, fmt.Errorf("BIOS StartUp Module and Chipset doens't match"), nil
}

func TestBIOSACMMatchesCPU() (bool, error, error) {
	_, _, cpus, _, err := biosACM(fit)
	if err != nil {
		return false, nil, err
	}

	// IA32_PLATFORM_ID
	platform, err := api.IA32PlatformID()
	if err != nil {
		return false, nil, err
	}

	fms := api.CPUSignature()

	for _, cpu := range cpus.IDList {
		a := fms&cpu.FMSMask == cpu.FMS
		b := platform&cpu.PlatformMask == cpu.PlatformID

		if a && b {
			return true, nil, nil
		}
	}

	return false, fmt.Errorf("BIOS Startup Module and CPU doesn't match"), nil
}

func biosACM(fit []api.FitEntry) (*api.ACM, *api.Chipsets, *api.Processors, *api.TPMs, error) {
	for _, ent := range fit {
		if ent.Type() == api.StartUpACMod {
			buf1 := make([]byte, api.ACMheaderLen*4)

			err := api.ReadPhysBuf(int64(ent.Address), buf1)

			if err != nil {
				return nil, nil, nil, nil, fmt.Errorf("ReadPhysBuf failed at %v with error: %v", ent.Address, err)
			}

			acm, err := api.ParseACMHeader(buf1)
			if err != nil {
				return nil, nil, nil, nil, fmt.Errorf("Can't Parse BIOS ACM header correctly")
			}

			ret, err := api.ValidateACMHeader(acm)

			if ret == false {
				return nil, nil, nil, nil, fmt.Errorf("Validating BIOS ACM Header failed: %v", err)
			}

			buf2 := make([]byte, acm.Size*4)
			err = api.ReadPhysBuf(int64(ent.Address), buf2)

			if err != nil {
				return nil, nil, nil, nil, fmt.Errorf("Cant read BIOS ACM completly")
			}

			return api.ParseACM(buf2)
		}
	}

	return nil, nil, nil, nil, fmt.Errorf("no BIOS ACM in FIT")
}<|MERGE_RESOLUTION|>--- conflicted
+++ resolved
@@ -403,19 +403,11 @@
 		return false, nil, err
 	}
 
-<<<<<<< HEAD
 	if acm.HeaderLen%64 != 0 {
 		return false, fmt.Errorf("BIOSACM Size is not correct "), nil
 	}
 	return true, nil, nil
-=======
-	if (acm.Header.HeaderLen*4)%4 != 0 {
-
-		return false, fmt.Errorf("BIOSACM Size is not correct ")
-	}
-	return true, nil
-
->>>>>>> 99fef4e4
+
 }
 
 func TestBIOSACMAlignmentCorrect() (bool, error, error) {
