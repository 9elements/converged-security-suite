--- conflicted
+++ resolved
@@ -407,10 +407,6 @@
 		return false, fmt.Errorf("BIOSACM Size is not correct "), nil
 	}
 	return true, nil, nil
-<<<<<<< HEAD
-=======
-
->>>>>>> 0af282e3
 }
 
 func TestBIOSACMAlignmentCorrect() (bool, error, error) {
