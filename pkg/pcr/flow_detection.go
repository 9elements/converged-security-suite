--- conflicted
+++ resolved
@@ -259,39 +259,23 @@
 	for _, fitEntry := range fitEntries {
 		switch fitEntry := fitEntry.(type) {
 		case *fit.EntryKeyManifestRecord:
-<<<<<<< HEAD
-			_, data2, err := fitEntry.ParseData()
-			if err != nil {
-				return false, fmt.Errorf("unable to parse KeyManifest policy record: %w", err)
-			}
-			if data2 == nil {
-=======
 			_, kmV2, err := fitEntry.ParseData()
 			// kmV2 is a key manifest of version 2 (which is assumed to correspond to the CBnT version)
 			if err != nil {
 				return false, fmt.Errorf("unable to parse KeyManifest policy record: %w", err)
 			}
 			if kmV2 == nil {
->>>>>>> f72b8464
 				// Is a pre-CBnT manifest
 				return false, nil
 			}
 			keyManifestFound = true
 		case *fit.EntryBootPolicyManifestRecord:
-<<<<<<< HEAD
-			_, data2, err := fitEntry.ParseData()
-			if err != nil {
-				return false, fmt.Errorf("unable to parse BootPolicyManifest: %w", err)
-			}
-			if data2 == nil {
-=======
 			_, bpmV2, err := fitEntry.ParseData()
 			// bpmV2 is a boot policy manifest of version 2 (which is assumed to correspond to the CBnT version)
 			if err != nil {
 				return false, fmt.Errorf("unable to parse BootPolicyManifest: %w", err)
 			}
 			if bpmV2 == nil {
->>>>>>> f72b8464
 				// Is a pre-CBnT manifest
 				return false, nil
 			}
