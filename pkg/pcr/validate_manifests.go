package pcr

import (
	"fmt"

	"github.com/linuxboot/fiano/pkg/intel/metadata/fit"
)

// ValidateManifests validates if boot policy manifest (BPM) and key
// manifest (KM) are correct.
type ValidateManifests struct{}

// Validate implements Validator.
func (v ValidateManifests) Validate(firmware Firmware) error {
	fitEntries, err := fit.GetEntries(firmware.Buf())
	if err != nil {
		return fmt.Errorf("unable to parse FIT entries: %w", err)
	}

<<<<<<< HEAD
	km1, km2, kmFIT, err := getKeyManifest(fitEntries)
	if err != nil {
		return fmt.Errorf("unable to get Key Manifest: %w", err)
	}
	if km1 != nil {
=======
	kmV1, kmV2, kmFIT, err := getKeyManifest(fitEntries)
	if err != nil {
		return fmt.Errorf("unable to get Key Manifest: %w", err)
	}
	if kmV1 != nil {
>>>>>>> f72b8464
		// not supported, yet
		return nil
	}

<<<<<<< HEAD
	if err := km2.KeyAndSignature.Verify(kmFIT.DataSegmentBytes[:km2.KeyManifestSignatureOffset]); err != nil {
		return fmt.Errorf("unable to confirm KM signature: %w", err)
	}

	bpm1, bpm2, bpmFIT, err := getBootPolicyManifest(fitEntries)
	if err != nil {
		return fmt.Errorf("unable to get Boot Policy Manifest: %w", err)
	}
	if bpm1 != nil {
=======
	if err := kmV2.KeyAndSignature.Verify(kmFIT.DataSegmentBytes[:kmV2.KeyManifestSignatureOffset]); err != nil {
		return fmt.Errorf("unable to confirm KM signature: %w", err)
	}

	bpmV1, bpmV2, bpmFIT, err := getBootPolicyManifest(fitEntries)
	if err != nil {
		return fmt.Errorf("unable to get Boot Policy Manifest: %w", err)
	}
	if bpmV1 != nil {
>>>>>>> f72b8464
		// not supported, yet
		return nil
	}

<<<<<<< HEAD
	if err := bpm2.PMSE.KeySignature.Verify(bpmFIT.DataSegmentBytes[:bpm2.KeySignatureOffset]); err != nil {
		return fmt.Errorf("unable to confirm KM signature: %w", err)
	}

	if err := km2.ValidateBPMKey(bpm2.PMSE.KeySignature); err != nil {
		return fmt.Errorf("key chain is invalid: %w", err)
	}

	if err := bpm2.ValidateIBB(firmware); err != nil {
=======
	if err := bpmV2.PMSE.KeySignature.Verify(bpmFIT.DataSegmentBytes[:bpmV2.KeySignatureOffset]); err != nil {
		return fmt.Errorf("unable to confirm KM signature: %w", err)
	}

	if err := kmV2.ValidateBPMKey(bpmV2.PMSE.KeySignature); err != nil {
		return fmt.Errorf("key chain is invalid: %w", err)
	}

	if err := bpmV2.ValidateIBB(firmware); err != nil {
>>>>>>> f72b8464
		return fmt.Errorf("IBB signature in BPM is not valid: %w", err)
	}

	return nil
}<|MERGE_RESOLUTION|>--- conflicted
+++ resolved
@@ -17,34 +17,15 @@
 		return fmt.Errorf("unable to parse FIT entries: %w", err)
 	}
 
-<<<<<<< HEAD
-	km1, km2, kmFIT, err := getKeyManifest(fitEntries)
-	if err != nil {
-		return fmt.Errorf("unable to get Key Manifest: %w", err)
-	}
-	if km1 != nil {
-=======
 	kmV1, kmV2, kmFIT, err := getKeyManifest(fitEntries)
 	if err != nil {
 		return fmt.Errorf("unable to get Key Manifest: %w", err)
 	}
 	if kmV1 != nil {
->>>>>>> f72b8464
 		// not supported, yet
 		return nil
 	}
 
-<<<<<<< HEAD
-	if err := km2.KeyAndSignature.Verify(kmFIT.DataSegmentBytes[:km2.KeyManifestSignatureOffset]); err != nil {
-		return fmt.Errorf("unable to confirm KM signature: %w", err)
-	}
-
-	bpm1, bpm2, bpmFIT, err := getBootPolicyManifest(fitEntries)
-	if err != nil {
-		return fmt.Errorf("unable to get Boot Policy Manifest: %w", err)
-	}
-	if bpm1 != nil {
-=======
 	if err := kmV2.KeyAndSignature.Verify(kmFIT.DataSegmentBytes[:kmV2.KeyManifestSignatureOffset]); err != nil {
 		return fmt.Errorf("unable to confirm KM signature: %w", err)
 	}
@@ -54,22 +35,10 @@
 		return fmt.Errorf("unable to get Boot Policy Manifest: %w", err)
 	}
 	if bpmV1 != nil {
->>>>>>> f72b8464
 		// not supported, yet
 		return nil
 	}
 
-<<<<<<< HEAD
-	if err := bpm2.PMSE.KeySignature.Verify(bpmFIT.DataSegmentBytes[:bpm2.KeySignatureOffset]); err != nil {
-		return fmt.Errorf("unable to confirm KM signature: %w", err)
-	}
-
-	if err := km2.ValidateBPMKey(bpm2.PMSE.KeySignature); err != nil {
-		return fmt.Errorf("key chain is invalid: %w", err)
-	}
-
-	if err := bpm2.ValidateIBB(firmware); err != nil {
-=======
 	if err := bpmV2.PMSE.KeySignature.Verify(bpmFIT.DataSegmentBytes[:bpmV2.KeySignatureOffset]); err != nil {
 		return fmt.Errorf("unable to confirm KM signature: %w", err)
 	}
@@ -79,7 +48,6 @@
 	}
 
 	if err := bpmV2.ValidateIBB(firmware); err != nil {
->>>>>>> f72b8464
 		return fmt.Errorf("IBB signature in BPM is not valid: %w", err)
 	}
 
