--- conflicted
+++ resolved
@@ -73,31 +73,12 @@
 		Length: uint64(len(acmEntry.GetRSASig())),
 	}
 
-<<<<<<< HEAD
-	keyManifest1, keyManifest2, keyManifestFITEntry, err := getKeyManifest(fitEntries)
-=======
 	kmV1, kmV2, keyManifestFITEntry, err := getKeyManifest(fitEntries)
 	// kmV1 and kmV2 are key manifests of version 1 (assumably pre-CBnT) and 2 (assumably CBnT).
->>>>>>> f72b8464
 	if err != nil {
 		return nil, err
 	}
 	kmOffset := keyManifestFITEntry.Headers.Address.Offset(imageSize)
-<<<<<<< HEAD
-	if keyManifest1 != nil {
-		data.kmSignature = pkgbytes.Range{
-			Offset: kmOffset + keyManifest1.KeyAndSignatureOffset() + keyManifest1.KeyAndSignature.SignatureOffset() + keyManifest1.KeyAndSignature.Signature.DataOffset(),
-			Length: uint64(len(keyManifest1.KeyAndSignature.Signature.Data)),
-		}
-	} else {
-		data.kmSignature = pkgbytes.Range{
-			Offset: kmOffset + keyManifest2.KeyAndSignatureOffset() + keyManifest2.KeyAndSignature.SignatureOffset() + keyManifest2.KeyAndSignature.Signature.DataOffset(),
-			Length: uint64(len(keyManifest2.KeyAndSignature.Signature.Data)),
-		}
-	}
-
-	bpManifest1, bpManifest2, bpManifestFITEntry, err := getBootPolicyManifest(fitEntries)
-=======
 	if kmV1 != nil {
 		data.kmSignature = pkgbytes.Range{
 			Offset: kmOffset + kmV1.KeyAndSignatureOffset() + kmV1.KeyAndSignature.SignatureOffset() + kmV1.KeyAndSignature.Signature.DataOffset(),
@@ -112,7 +93,6 @@
 
 	bpmV1, bpmV2, bpManifestFITEntry, err := getBootPolicyManifest(fitEntries)
 	// bpmV1 and bpmV2 are boot policy manifests of version 1 (assumably pre-CBnT) and 2 (assumably CBnT).
->>>>>>> f72b8464
 	if err != nil {
 		return nil, err
 	}
@@ -122,16 +102,6 @@
 		offsetToTheFirstDigest uint64
 		digests                []cbnt.HashStructure
 	)
-<<<<<<< HEAD
-	if bpManifest1 != nil {
-		data.bpmSignature = pkgbytes.Range{
-			Offset: bpmOffset + uint64(bpManifest1.PMSEOffset()+bpManifest1.PMSE.KeySignatureOffset()) + bpManifest1.PMSE.SignatureOffset() + bpManifest1.PMSE.Signature.DataOffset(),
-			Length: uint64(len(bpManifest1.PMSE.Signature.Data)),
-		}
-		digests = []cbnt.HashStructure{{
-			HashAlg:    cbnt.Algorithm(bpManifest1.SE[0].Digest.HashAlg),
-			HashBuffer: bpManifest1.SE[0].Digest.HashBuffer,
-=======
 	if bpmV1 != nil {
 		data.bpmSignature = pkgbytes.Range{
 			Offset: bpmOffset + uint64(bpmV1.PMSEOffset()+bpmV1.PMSE.KeySignatureOffset()) + bpmV1.PMSE.SignatureOffset() + bpmV1.PMSE.Signature.DataOffset(),
@@ -140,23 +110,11 @@
 		digests = []cbnt.HashStructure{{
 			HashAlg:    cbnt.Algorithm(bpmV1.SE[0].Digest.HashAlg),
 			HashBuffer: bpmV1.SE[0].Digest.HashBuffer,
->>>>>>> f72b8464
 		}}
 		if len(digests) == 0 {
 			return nil, fmt.Errorf("IBBDigest list is empty")
 		}
 		// Note: +2 - skip array size field to get the first element
-<<<<<<< HEAD
-		offsetToTheFirstDigest = bpmOffset + bpManifest1.SEOffset() +
-			bpManifest1.SE[0].DigestOffset() + 2
-	} else {
-		data.bpmSignature = pkgbytes.Range{
-			Offset: bpmOffset + uint64(bpManifest2.KeySignatureOffset) + bpManifest2.PMSE.SignatureOffset() + bpManifest2.PMSE.Signature.DataOffset(),
-			Length: uint64(len(bpManifest2.PMSE.Signature.Data)),
-		}
-
-		digests = bpManifest2.SE[0].DigestList.List
-=======
 		offsetToTheFirstDigest = bpmOffset + bpmV1.SEOffset() +
 			bpmV1.SE[0].DigestOffset() + 2
 	} else {
@@ -166,18 +124,12 @@
 		}
 
 		digests = bpmV2.SE[0].DigestList.List
->>>>>>> f72b8464
 		if len(digests) == 0 {
 			return nil, fmt.Errorf("IBBDigest list is empty")
 		}
 		// Note: +2 - skip array size field to get the first element
-<<<<<<< HEAD
-		offsetToTheFirstDigest = bpmOffset + bpManifest2.SEOffset() +
-			bpManifest2.SE[0].DigestListOffset() + (bpManifest2.SE[0].DigestList.ListOffset() + 2)
-=======
 		offsetToTheFirstDigest = bpmOffset + bpmV2.SEOffset() +
 			bpmV2.SE[0].DigestListOffset() + (bpmV2.SE[0].DigestList.ListOffset() + 2)
->>>>>>> f72b8464
 
 	}
 	if config.PCR0DataIbbDigestHashAlgorithm == cbnt.AlgUnknown || config.PCR0DataIbbDigestHashAlgorithm == cbnt.AlgNull {
@@ -228,19 +180,11 @@
 	for _, fitEntry := range fitEntries {
 		switch fitEntry := fitEntry.(type) {
 		case *fit.EntryKeyManifestRecord:
-<<<<<<< HEAD
-			km1, km2, err := fitEntry.ParseData()
-			if err != nil {
-				return nil, nil, nil, err
-			}
-			return km1, km2, fitEntry, nil
-=======
 			kmV1, kmV2, err := fitEntry.ParseData()
 			if err != nil {
 				return nil, nil, nil, err
 			}
 			return kmV1, kmV2, fitEntry, nil
->>>>>>> f72b8464
 		}
 	}
 	return nil, nil, nil, fmt.Errorf("key manifest FIT entry is not found")
@@ -250,20 +194,12 @@
 	for _, fitEntry := range fitEntries {
 		switch fitEntry := fitEntry.(type) {
 		case *fit.EntryBootPolicyManifestRecord:
-<<<<<<< HEAD
-			bpManifest1, bpManifest2, err := fitEntry.ParseData()
-			if err != nil {
-				return nil, nil, nil, err
-			}
-			return bpManifest1, bpManifest2, fitEntry, nil
-=======
 			bpmV1, bpmV2, err := fitEntry.ParseData()
 			// bpmV1 and bpmV2 are boot policy manifests of version 1 (assumably pre-CBnT) and 2 (assumably CBnT).
 			if err != nil {
 				return nil, nil, nil, err
 			}
 			return bpmV1, bpmV2, fitEntry, nil
->>>>>>> f72b8464
 		}
 	}
 	return nil, nil, nil, fmt.Errorf("boot policy manifest FIT entry is not found")
